--- conflicted
+++ resolved
@@ -150,13 +150,7 @@
             return;
         }
     };
-<<<<<<< HEAD
   
-=======
-    let working_dir = std::env::current_dir().expect("current directory could not be resolved");
-    let working_dir_cargo = working_dir.join("Cargo.toml");
-    let cargo_manifest = args.manifest_path.as_ref().unwrap_or(&working_dir_cargo);
->>>>>>> 95cfc486
     let config = match crate::meta::config(&cargo_manifest, is_release) {
         Ok(v) => v,
         Err(e) => {
@@ -192,9 +186,6 @@
         let triple = target.triple();
         log::info!("Building {} ({})", &target, &triple);
 
-<<<<<<< HEAD
-        let status = crate::cargo::run(&working_dir, &ndk_home, triple, platform, &args.cargo_args, cargo_manifest);
-=======
         let status = crate::cargo::run(
             &working_dir,
             &ndk_home,
@@ -203,7 +194,6 @@
             &args.cargo_args,
             cargo_manifest,
         );
->>>>>>> 95cfc486
         let code = status.code().unwrap_or(-1);
 
         if code != 0 {
